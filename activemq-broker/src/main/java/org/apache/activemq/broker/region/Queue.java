--- conflicted
+++ resolved
@@ -461,11 +461,8 @@
         pagedInPendingDispatchLock.writeLock().lock();
         try {
 
-<<<<<<< HEAD
             //看上去很合理 地址里面记录订阅对象 订阅对象里面记录地址信息
-=======
             //订阅是基于每个消费者的
->>>>>>> 9b133a31
             sub.add(context, this);
 
             // needs to be synchronized - so no contention with dispatching
